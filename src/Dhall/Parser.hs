{-# LANGUAGE DeriveDataTypeable         #-}
{-# LANGUAGE GeneralizedNewtypeDeriving #-}
{-# LANGUAGE OverloadedStrings          #-}
{-# LANGUAGE RecordWildCards            #-}

-- | This module contains Dhall's parsing logic

module Dhall.Parser (
    -- * Utilities
      exprFromText
    , exprAndHeaderFromText

    -- * Parsers
    , expr, exprA

    -- * Types
    , Src(..)
    , ParseError(..)
    , Parser(..)
    ) where

import Control.Applicative (Alternative(..), optional)
import Control.Exception (Exception)
import Control.Monad (MonadPlus)
import Data.ByteString (ByteString)
import Data.CharSet (CharSet)
import Data.Functor (void)
import Data.Map (Map)
import Data.Monoid ((<>))
import Data.Sequence (ViewL(..))
<<<<<<< HEAD
import Data.String (IsString(..))
=======
import Data.String (fromString)
>>>>>>> b21a3b8c
import Data.Text.Buildable (Buildable(..))
import Data.Text.Lazy (Text)
import Data.Text.Lazy.Builder (Builder)
import Data.Typeable (Typeable)
import Data.Vector (Vector)
import Dhall.Core
import Prelude hiding (const, pi)
import Text.PrettyPrint.ANSI.Leijen (Doc)
import Text.Parser.Combinators (choice, try, (<?>))
import Text.Parser.Token (IdentifierStyle(..), TokenParsing(..))
import Text.Parser.Token.Highlight (Highlight(..))
import Text.Trifecta
    (CharParsing, DeltaParsing, MarkParsing, Parsing, Result(..))
import Text.Trifecta.Delta (Delta)

import qualified Data.Char
import qualified Data.CharSet
import qualified Data.Map
import qualified Data.ByteString.Lazy
import qualified Data.List
import qualified Data.Sequence
import qualified Data.Text
<<<<<<< HEAD
=======
import qualified Data.Text.Encoding
>>>>>>> b21a3b8c
import qualified Data.Text.Lazy
import qualified Data.Text.Lazy.Builder
import qualified Data.Text.Lazy.Encoding
import qualified Data.Vector
import qualified Filesystem.Path.CurrentOS
import qualified Text.Parser.Char
import qualified Text.Parser.Combinators
import qualified Text.Parser.Token
import qualified Text.Parser.Token.Style
import qualified Text.PrettyPrint.ANSI.Leijen
import qualified Text.Trifecta

-- | Source code extract
data Src = Src Delta Delta ByteString deriving (Eq, Show)

instance Buildable Src where
    build (Src begin _ bytes) =
            build text <> "\n"
        <>  "\n"
        <>  build (show (Text.PrettyPrint.ANSI.Leijen.pretty begin))
        <>  "\n"
      where
        bytes' = Data.ByteString.Lazy.fromStrict bytes

        text = Data.Text.Lazy.strip (Data.Text.Lazy.Encoding.decodeUtf8 bytes')

{-| A `Parser` that is almost identical to
    @"Text.Trifecta".`Text.Trifecta.Parser`@ except treating Haskell-style
    comments as whitespace
-}
newtype Parser a = Parser { unParser :: Text.Trifecta.Parser a }
    deriving
    (   Functor
    ,   Applicative
    ,   Monad
    ,   Alternative
    ,   MonadPlus
    ,   Parsing
    ,   CharParsing
    ,   DeltaParsing
    ,   MarkParsing Delta
    )

instance Monoid a => Monoid (Parser a) where
    mempty = pure mempty

    mappend = liftA2 mappend

instance IsString a => IsString (Parser a) where
    fromString x = pure (fromString x)

instance TokenParsing Parser where
    someSpace =
        Text.Parser.Token.Style.buildSomeSpaceParser
            (Parser someSpace)
            Text.Parser.Token.Style.haskellCommentStyle

    nesting (Parser m) = Parser (nesting m)

    semi = Parser semi

    highlight h (Parser m) = Parser (highlight h m)

identifierStyle :: IdentifierStyle Parser
identifierStyle = IdentifierStyle
    { _styleName     = "dhall"
    , _styleStart    =
        Text.Parser.Char.oneOf (['A'..'Z'] ++ ['a'..'z'] ++ "_")
    , _styleLetter   =
        Text.Parser.Char.oneOf (['A'..'Z'] ++ ['a'..'z'] ++ ['0'..'9'] ++ "_-/")
    , _styleReserved = reservedIdentifiers
    , _styleHighlight         = Identifier
    , _styleReservedHighlight = ReservedIdentifier
    }

noted :: Parser (Expr Src a) -> Parser (Expr Src a)
noted parser = do
    before     <- Text.Trifecta.position
    (e, bytes) <- Text.Trifecta.slicedWith (,) parser
    after      <- Text.Trifecta.position
    return (Note (Src before after bytes) e)

--------

char :: Char -> Parser Builder
char c = fmap Data.Text.Lazy.Builder.singleton (Text.Parser.Char.char c)

range :: Monoid a => Int -> Int -> Parser a -> Parser a
range minBound maxMatches parser = do
    xs <- replicateM minBound parser
    ys <- loop maxMatches
    return (mconcat xs <> ys)
  where
    loop 0 = return mempty
    loop n =
            (do x <- parser; xs <- loop (n - 1); return (x <> xs))
        <|> return mempty

count :: Monoid a => Int -> Parser a -> Parser a
count n parser = fmap mconcat (replicateM 3 parser)

satisfy :: (Char -> Bool) -> Parser Builder
satisfy predicate =
    fmap Data.Text.Lazy.Builder.singleton (Text.Parser.Char.satisfy predicate)

notEndOfLine :: Parser ()
notEndOfLine = void (Text.Parser.Char.satisfy predicate)
  where
    predicate c = ('\x20' <= c && c <= '\x10FFFF') || c == '\t'

notBrace :: Parser ()
notBrace =
        void (Text.Parser.Char.satisfy predicate)
    <|> void (Text.Parser.Char.text "\r\n")
  where
    predicate c =
            ('\x20' <= c && c <= '\x7A')
        ||  c == '\x7C'
        ||  ('\x7E' <= c && c <= '\x10FFFF')
        ||  c == '\n'
        ||  c == '\t'

blockComment :: Parser ()
blockComment = do
    _ <- Text.Parser.Char.char '{'
    Text.Parser.Combinators.skipMany notBrace
    Text.Parser.Combinators.skipMany $ do
        blockComment
        Text.Parser.Combinators.skipMany notBrace
    _ <- Text.Parser.Char.char '}'
    return ()

lineComment :: Parser ()
lineComment = do
    _ <- Text.Parser.Char.text "--"
    Text.Parser.Combinators.skipMany notEndOfLine
    endOfLine
    return ()
  where
    endOfLine =
            void (Text.Parser.Char.char '\n'  )
        <|> void (Text.Parser.Char.text "\r\n")

whitespaceChunk :: Parser ()
whitespaceChunk =
        void (Text.Parser.Char.satisfy predicate)
    <|> void (Text.Parser.Char.text "\r\n")
    <|> lineComment
    <|> blockComment
  where
    predicate c = c == ' ' || c == '\t' || c == '\n'

whitespace :: Parser ()
whitespace = Text.Parser.Combinators.skipMany whitespaceChunk

alpha :: Char -> Bool
alpha c = ('\x41' <= c && c <= '\x5A') || ('\x61' <= c && c <= '\x7A')

digit :: Char -> Bool
digit c = '\x30' <= c && c <= '\x39'

hexdig :: Char -> Bool
hexdig c =
        ('0' <= c && c <= '9')
    ||  ('A' <= c && c <= 'F')
    ||  ('a' <= c && c <= 'f')

hexNumber :: Parser Int
hexNumber = hexNumber <|> hexUpper <|> hexLower
  where
    hexNumber = do
        c <- Text.Parser.Char.satisfy predicate
        return (Data.Char.ord c - Data.Char.ord '0')
      where
        predicate c = '0' <= c && c <= '9'

    hexUpper = do
        c <- Text.Parser.Char.satisfy predicate
        return (Data.Char.ord c - Data.Char.ord 'A')
      where
        predicate c = 'A' <= c && c <= 'F'

    hexLower = do
        c <- Text.Parser.Char.satisfy predicate
        return (Data.Char.ord c - Data.Char.ord 'a')
      where
        predicate c = 'a' <= c && c <= 'f'

simpleLabel :: Parser Text
simpleLabel = do
    c  <- Text.Parser.Char.satisfy headCharacter
    cs <- many (Text.Parser.Char.satisfy tailCharacter)
    return (Data.Text.Lazy.pack (c:cs))
  where
    headCharacter c = alpha c || c == '_'

    tailCharacter c = alpha c || digit c || c == '_' || c == '-' || c == '/'

complexLabel :: Parser Text
complexLabel = do
    _ <- Text.Parser.Char.char '`'
    t <- simpleLabel
    _ <- Text.Parser.Char.char '`'
    return t

label :: Parser Text
label = do
    t <- complexLabel <|> simpleLabel 
    whitespace
    return t

-- | Combine consecutive chunks to eliminate gratuitous appends
textAppend :: Expr Src a -> Expr Src a -> Expr Src a
textAppend (TextLit a) (TextLit b) =
    TextLit (a <> b)
textAppend (TextLit a) (TextAppend (TextLit b) c) =
    TextAppend (TextLit (a <> b)) c
textAppend a b =
    TextAppend a b

doubleQuotedChunk :: Parser a -> Parser (Expr Src a)
doubleQuotedChunk embedded =
        interpolation
    <|> escapeInterpolation
    <|> unescapedCharacter
    <|> escapedCharacter
  where
    interpolation = do
        _ <- Text.Parser.Char.text "${"
        e <- expression embedded
        _ <- Text.Parser.Char.char '}'
        return e

    escapeInterpolation = do
        _ <- Text.Parser.Char.text "''${"
        return (TextLit "''${")

    unescapedCharacter = do
        c <- Text.Parser.Char.satisfy predicate
        return (TextLit (Data.Text.Lazy.Builder.singleton c))
      where
        predicate c =
                ('\x20' <= c && c <= '\x21'    )
            ||  ('\x23' <= c && c <= '\x5B'    )
            ||  ('\x5D' <= c && c <= '\x10FFFF')

    escapedCharacter = do
        _ <- Text.Parser.Char.char '\\'
        c <- (   quotationMark
             <|> dollarSign
             <|> backSlash
             <|> forwardSlash
             <|> backSpace
             <|> formFeed
             <|> lineFeed
             <|> carriageReturn
             <|> tab
             <|> unicode
             )
        return (TextLit (Data.Text.Lazy.Builder.singleton c))
      where
        quotationMark = Text.Parser.Char.char '"'

        dollarSign = Text.Parser.Char.char '$'

        backSlash = Text.Parser.Char.char '\\'

        forwardSlash = Text.Parser.Char.char '/'

        backSpace = do _ <- Text.Parser.Char.char 'b'; return '\b'

        formFeed = do _ <- Text.Parser.Char.char 'f'; return '\f'

        lineFeed = do _ <- Text.Parser.Char.char 'n'; return '\n'

        carriageReturn = do _ <- Text.Parser.Char.char 'r'; return '\r'

        tab = do _ <- Text.Parser.Char.char 't'; return '\t'

        unicode = do
            _  <- Text.Parser.Char.char 'u';
            n0 <- hexNumber
            n1 <- hexNumber
            n2 <- hexNumber
            n3 <- hexNumber
            let n = ((n0 * 16 + n1) * 16 + n2) * 16 + n3
            return (Data.Char.chr n)

doubleQuotedLiteral :: Parser a -> Parser (Expr Src a)
doubleQuotedLiteral embedded = do
    _      <- Text.Parser.Char.char '"'
    chunks <- many (doubleQuotedChunk embedded)
    _      <- Text.Parser.Char.char '"'
    return (foldr textAppend (TextLit "") chunks)

singleQuotedChunk :: Parser a -> Parser (Expr Src a)
singleQuotedChunk embedded =
        escapeSingleQuotes
    <|> interpolation
    <|> escapeInterpolation
    <|> unescapedCharacter
    <|> endOfLine
    <|> tab
  where
        escapeSingleQuotes = do
            _ <- Text.Parser.Char.text "'''"
            return (TextLit "'''")

        interpolation = do
            _ <- Text.Parser.Char.text "${"
            e <- expression embedded
            _ <- Text.Parser.Char.char '}'
            return e

        escapeInterpolation = do
            _ <- Text.Parser.Char.text "''${"
            return (TextLit "''${")

        unescapedCharacter = do
            c <- Text.Parser.Char.satisfy predicate
            return (TextLit (Data.Text.Lazy.Builder.singleton c))
          where
            predicate c = '\x20' <= c && c <= '\x10FFFF'

        endOfLine =
                (do _ <- Text.Parser.Char.char '\n'  ; return (TextLit "\n"  ))
            <|> (do _ <- Text.Parser.Char.text "\r\n"; return (TextLit "\r\n"))

        tab = do
            _ <- Text.Parser.Char.char '\t'
            return (TextLit "\t")

singleQuotedLiteral :: Parser a -> Parser (Expr Src a)
singleQuotedLiteral embedded = do
    _      <- Text.Parser.Char.text "''"
    chunks <- many (singleQuotedChunk embedded)
    _      <- Text.Parser.Char.text "''"
    return (foldr textAppend (TextLit "") chunks)

textLiteral :: Parser a -> Parser (Expr Src a)
textLiteral embedded = do
    literal <- doubleQuotedLiteral embedded <|> singleQuotedLiteral embedded
    whitespace
    return literal

reserved :: Data.Text.Text -> Parser ()
reserved x = do _ <- Text.Parser.Char.text x; whitespace

_if :: Parser ()
_if = reserved "if"

_then :: Parser ()
_then = reserved "then"

_else :: Parser ()
_else = reserved "else"

_let :: Parser ()
_let = reserved "let"

_in :: Parser ()
_in = reserved "in"

_as :: Parser ()
_as = reserved "as"

_using :: Parser ()
_using = reserved "using"

_merge :: Parser ()
_merge = reserved "merge"

_NaturalFold :: Parser ()
_NaturalFold = reserved "Natural/fold"

_NaturalBuild :: Parser ()
_NaturalBuild = reserved "Natural/build"

_NaturalIsZero :: Parser ()
_NaturalIsZero = reserved "Natural/isZero"

_NaturalEven :: Parser ()
_NaturalEven = reserved "Natural/even"

_NaturalOdd :: Parser ()
_NaturalOdd = reserved "Natural/odd"

_NaturalToInteger :: Parser ()
_NaturalToInteger = reserved "Natural/toInteger"

_NaturalShow :: Parser ()
_NaturalShow = reserved "Natural/show"

_IntegerShow :: Parser ()
_IntegerShow = reserved "Integer/show"

_DoubleShow :: Parser ()
_DoubleShow = reserved "Double/show"

_ListBuild :: Parser ()
_ListBuild = reserved "List/build"

_ListFold :: Parser ()
_ListFold = reserved "List/fold"

_ListLength :: Parser ()
_ListLength = reserved "List/length"

_ListHead :: Parser ()
_ListHead = reserved "List/head"

_ListLast :: Parser ()
_ListLast = reserved "List/last"

_ListIndexed :: Parser ()
_ListIndexed = reserved "List/indexed"

_ListReverse :: Parser ()
_ListReverse = reserved "List/reverse"

_OptionalFold :: Parser ()
_OptionalFold = reserved "Optional/fold"

_OptionalBuild :: Parser ()
_OptionalBuild = reserved "Optional/build"

_Bool :: Parser ()
_Bool = reserved "Bool"

_Optional :: Parser ()
_Optional = reserved "Optional"

_Natural :: Parser ()
_Natural = reserved "Natural"

_Integer :: Parser ()
_Integer = reserved "Integer"

_Double :: Parser ()
_Double = reserved "Double"

_Text :: Parser ()
_Text = reserved "Text"

_List :: Parser ()
_List = reserved "List"

_True :: Parser ()
_True = reserved "True"

_False :: Parser ()
_False = reserved "False"

_Type :: Parser ()
_Type = reserved "Type"

_Kind :: Parser ()
_Kind = reserved "Kind"

_equal :: Parser ()
_equal = reserved "="

_or :: Parser ()
_or = reserved "||"

_plus :: Parser ()
_plus = reserved "+"

_textAppend :: Parser ()
_textAppend = reserved "++"

_listAppend :: Parser ()
_listAppend = reserved "#"

_and :: Parser ()
_and = reserved "&&"

_times :: Parser ()
_times = reserved "*"

_doubleEqual :: Parser ()
_doubleEqual = reserved "=="

_notEqual :: Parser ()
_notEqual = reserved "!="

_dot :: Parser ()
_dot = reserved "."

_openBrace :: Parser ()
_openBrace = reserved "{"

_closeBrace :: Parser ()
_closeBrace = reserved "}"

_openBracket :: Parser ()
_openBracket = reserved "["

_closeBracket :: Parser ()
_closeBracket = reserved "]"

_openAngle :: Parser ()
_openAngle = reserved "<"

_closeAngle :: Parser ()
_closeAngle = reserved ">"

_bar :: Parser ()
_bar = reserved "|"

_comma :: Parser ()
_comma = reserved ","

_openParens :: Parser ()
_openParens = reserved "("

_closeParens :: Parser ()
_closeParens = reserved ")"

_colon :: Parser ()
_colon = reserved ":"

_at :: Parser ()
_at = reserved "@"

_combine :: Parser ()
_combine = do
    void (Text.Parser.Char.char '∧') <|> void (Text.Parser.Char.text "/\\")
    whitespace

_prefer :: Parser ()
_prefer = do
    void (Text.Parser.Char.char '⫽') <|> void (Text.Parser.Char.text "//")
    whitespace

_lambda :: Parser ()
_lambda = do
    _ <- Text.Parser.Char.satisfy predicate
    whitespace
  where
    predicate 'λ'  = True
    predicate '\\' = True
    predicate _    = False

_forall :: Parser ()
_forall = do
    void (Text.Parser.Char.char '∀') <|> void (Text.Parser.Char.text "forall")
    whitespace

_arrow :: Parser ()
_arrow = do
    void (Text.Parser.Char.char '→') <|> void (Text.Parser.Char.text "->")
    whitespace

-- TODO: Follow grammar
doubleLiteral :: Parser Double
doubleLiteral = do
    sign <-  fmap (\_ -> negate) (Text.Parser.Char.char '-')
         <|> pure id
    a    <-  Text.Parser.Token.double
    return (sign a)

-- TODO: Follow grammar
integerLiteral :: Parser Integer
integerLiteral = Text.Parser.Token.integer

-- TODO: Follow grammar
naturalLiteral :: Parser Integer
naturalLiteral = do
    _ <- Text.Parser.Char.char '+'
    Text.Parser.Token.natural

expression :: a
expression = undefined

identifier :: Parser Var
identifier = do
    x <- label

    let indexed = do
            _ <- Text.Parser.Char.char '@'
            Text.Parser.Token.natural

    n <- indexed <|> pure 0
    return (V x n)

headPathCharacter :: Char -> Bool
headPathCharacter c =
        ('\x21' <= c && c <= '\x27')
    ||  ('\x2A' <= c && c <= '\x2E')
    ||  ('\x30' <= c && c <= '\x3B')
    ||  c == '\x3D'
    ||  ('\x3F' <= c && c <= '\x5A')
    ||  ('\x5E' <= c && c <= '\x7A')
    ||  ('\x7C' <= c && c <= '\x7E')

pathCharacter :: Char -> Bool
pathCharacter c =
        headPathCharacter c
    ||  c == '\\'
    ||  c == '/'

fileRaw :: Parser PathType
fileRaw = try absolutePath <|> relativePath <|> parentPath <|> homePath
  where
    absolutePath = do
        _  <- Text.Parser.Char.char '/'
        a  <- Text.Parser.Char.satisfy headPathCharacter
        bs <- many (Text.Parser.Char.satisfy pathCharacter)
        return (File Homeless (Filesystem.Path.CurrentOS.decodeString (a:bs)))

    relativePath = do
        _  <- Text.Parser.Char.text "./"
        as <- many (Text.Parser.Char.satisfy pathCharacter)
        let string = "./" <> as
        return (File Homeless (Filesystem.Path.CurrentOS.decodeString string))

    parentPath = do
        _  <- Text.Parser.Char.text "../"
        as <- many (Text.Parser.Char.satisfy pathCharacter)
        let string = "../" <> as
        return (File Homeless (Filesystem.Path.CurrentOS.decodeString string))

    homePath = do
        _  <- Text.Parser.Char.text "~/"
        as <- many (Text.Parser.Char.satisfy pathCharacter)
        return (File Home (Filesystem.Path.CurrentOS.decodeString as))

file :: Parser PathType
file = do
    a <- fileRaw
    whitespace
    return a

unreserved :: Char -> Bool
unreserved c =
    alpha c || digit c || c == '-' || c == '.' || c == '_' || c == '~'

pctEncoded :: Parser Builder
pctEncoded = do
    _ <- Text.Parser.Char.char '%'
    a <- Text.Parser.Char.satisfy hexdig
    b <- Text.Parser.Char.satisfy hexdig
    return (Data.Text.Lazy.Builder.fromString ['%', a, b])

subDelims :: Char -> Bool
subDelims c =
        c == '!'
    ||  c == '$'
    ||  c == '&'
    ||  c == '\''
    ||  c == '('
    ||  c == ')'
    ||  c == '*'
    ||  c == '+'
    ||  c == ','
    ||  c == ';'
    ||  c == '='

userinfo :: Parser Builder
userinfo = do
    let predicate c = unreserved c || subDelims c || c == ':'

    let parseChar = do
            c <- Text.Parser.Char.satisfy predicate
            return (Data.Text.Lazy.Builder.singleton c)

    cs <- many (parseChar <|> pctEncoded)
    return (mconcat cs)

h16 :: Parser Builder
h16 = range 1 3 (Text.Parser.Char.satisfy hexdig)

decOctet :: Parser Builder
decOctet =
        alternative0
    <|> alternative1
    <|> alternative2
    <|> alternative3
    <|> alternative4
  where
    alternative0 = satisfy digit

    alternative1 = satisfy predicate <> satisfy digit
      where
        predicate c = '\x31' <= c && c <= '\x39'

    alternative2 = "1" <> count 2 (satisfy digit)

    alternative3 = "2" <> satisfy predicate <> satisfy digit
      where
        predicate c = '\x30' <= c && c <= '\x34'

    alternative4 = "25" <> satisfy predicate
      where
        predicate c = '\x30' <= c && c <= '\x35'

ipV4Address :: Parser Builder
ipV4Address = decOctet <> "." <> decOctet <> "." <> decOctet <> "." <> decOctet

ls32 :: Parser Builder
ls32 = (h16 <> ":" <> h16) <|> ipV4Address

ipV6Address :: Parser Builder
ipV6Address = do
        alternative0
    <|> alternative1
  where
    alternative0 = count 6 (h16 <> ":") <> ls32

    alternative1 = "::" <> count 5 (h16 <> ":") <> ls32

    alternative2 = (h16 <|> "") <> "::" <> count 4 (h16 <> ":") <> ls32

    alternative3 =
            ((range 0 1 (h16 <> ":") <> h16) <|> "")
        <>  "::"
        <>  count 3 (h16 <> ":")
        <>  ls32

    alternative4 =
        

pchar :: Parser Builder
pchar = (do c <- Text.Parser.Char.satisfy unreserved
            return (Data.Text.Lazy.Builder.singleton c)
        )
    <|> pctEncoded
    <|> (do c <- Text.Parser.Char.satisfy subDelims
            return (Data.Text.Lazy.Builder.singleton c)
        )
    <|> char ':'
    <|> char '@'

scheme :: Parser ()
scheme =
    void (Text.Parser.Char.text "https") <|> void (Text.Parser.Char.text "http")

httpRaw :: Parser PathType
httpRaw = do
    scheme
    Text.Parser.Char.text "://"
    authority

--------

toMap :: [(Text, a)] -> Parser (Map Text a)
toMap kvs = do
    let adapt (k, v) = (k, pure v)
    let m = Data.Map.fromListWith (<|>) (fmap adapt kvs)
    let action k vs = case Data.Sequence.viewl vs of
            EmptyL  -> empty
            v :< vs' ->
                if null vs'
                then pure v
                else
                    Text.Parser.Combinators.unexpected
                        ("duplicate field: " ++ Data.Text.Lazy.unpack k)
    Data.Map.traverseWithKey action m

reserve :: String -> Parser ()
reserve string = do
    _ <- Text.Parser.Token.reserve identifierStyle string
    return ()

symbol :: String -> Parser ()
symbol string = do
    _ <- Text.Parser.Token.symbol string
    return ()

sepBy :: Parser a -> Parser b -> Parser [a]
sepBy p sep = sepBy1 p sep <|> pure []

sepBy1 :: Parser a -> Parser b -> Parser [a]
sepBy1 p sep = do
    a <- p
    b <- optional sep
    case b of
        Nothing -> return [a]
        Just _  -> do
            as <- sepBy p sep
            return (a:as)

stringLiteral :: Show a => Parser a -> Parser (Expr Src a)
stringLiteral embedded =
    Text.Parser.Token.token
        (   doubleQuoteLiteral embedded
        <|> doubleSingleQuoteString embedded
        )

doubleQuoteLiteral :: Show a => Parser a -> Parser (Expr Src a)
doubleQuoteLiteral embedded = do
    _  <- Text.Parser.Char.char '"'
    go
  where
    go = go0 <|> go1 <|> go2 <|> go3

    go0 = do
        _ <- Text.Parser.Char.char '"'
        return (TextLit mempty) 

    go1 = do
        _ <- Text.Parser.Char.text "${"
        Text.Parser.Token.whiteSpace
        a <- exprA embedded
        _ <- Text.Parser.Char.char '}'
        b <- go
        return (TextAppend a b)

    go2 = do
        _ <- Text.Parser.Char.text "''${"
        b <- go
        let e = case b of
                TextLit cs ->
                    TextLit ("${" <> cs)
                TextAppend (TextLit cs) d ->
                    TextAppend (TextLit ("${" <> cs)) d
                _ ->
                    TextAppend (TextLit "${") b
        return e

    go3 = do
        a <- stringChar
        b <- go
        let e = case b of
                TextLit cs ->
                    TextLit (build a <> cs)
                TextAppend (TextLit cs) d ->
                    TextAppend (TextLit (build a <> cs)) d
                _ ->
                    TextAppend (TextLit (build a)) b
        return e

doubleSingleQuoteString :: Show a => Parser a -> Parser (Expr Src a)
doubleSingleQuoteString embedded = do
    expr0 <- p0

    let builder0      = concatFragments expr0
    let text0         = Data.Text.Lazy.Builder.toLazyText builder0
    let lines0        = Data.Text.Lazy.lines text0
    let isEmpty       = Data.Text.Lazy.all Data.Char.isSpace
    let nonEmptyLines = filter (not . isEmpty) lines0

    let indentLength line =
            Data.Text.Lazy.length
                (Data.Text.Lazy.takeWhile Data.Char.isSpace line)

    let shortestIndent = case nonEmptyLines of
            [] -> 0
            _  -> minimum (map indentLength nonEmptyLines)

    -- The purpose of this complicated `trim0`/`trim1` is to ensure that we
    -- strip leading whitespace without stripping whitespace after variable
    -- interpolation
    let trim0 =
              build
            . Data.Text.Lazy.intercalate "\n"
            . map (Data.Text.Lazy.drop shortestIndent)
            . Data.Text.Lazy.splitOn "\n"
            . Data.Text.Lazy.Builder.toLazyText

    let trim1 builder = build (Data.Text.Lazy.intercalate "\n" lines_)
          where
            text = Data.Text.Lazy.Builder.toLazyText builder

            lines_ = case Data.Text.Lazy.splitOn "\n" text of
                []   -> []
                l:ls -> l:map (Data.Text.Lazy.drop shortestIndent) ls

    let process trim (TextAppend (TextLit t) e) =
            TextAppend (TextLit (trim t)) (process trim1 e)
        process _    (TextAppend e0 e1) =
            TextAppend e0 (process trim1 e1)
        process trim (TextLit t) =
            TextLit (trim t)
        process _     e =
            e

    return (process trim0 expr0)
  where
    -- This treats variable interpolation as breaking leading whitespace for the
    -- purposes of computing the shortest leading whitespace.  The "${VAR}"
    -- could really be any text that breaks whitespace
    concatFragments (TextAppend (TextLit t) e) = t        <> concatFragments e
    concatFragments (TextAppend  _          e) = "${VAR}" <> concatFragments e
    concatFragments (TextLit t)                = t
    concatFragments  _                         = mempty

    p0 = do
        _ <- Text.Parser.Char.string "''"
        _ <- optional (Text.Parser.Char.char '\n')
        p1

    p1 =    p2
        <|> p3
        <|> p4
        <|> p5 (Text.Parser.Char.char '\'')
        <|> p6
        <|> p5 Text.Parser.Char.anyChar

    p2 = do
        _  <- Text.Parser.Char.text "'''"
        s1 <- p1
        let s4 = case s1 of
                TextLit s2 ->
                    TextLit ("''" <> s2)
                TextAppend (TextLit s2) s3 ->
                    TextAppend (TextLit ("''" <> s2)) s3
                _ ->
                    TextAppend (TextLit "''") s1
        return s4

    p3 = do
        _  <- Text.Parser.Char.text "''${"
        s1 <- p1
        let s4 = case s1 of
                TextLit s2 ->
                    TextLit ("${" <> s2)
                TextAppend (TextLit s2) s3 ->
                    TextAppend (TextLit ("${" <> s2)) s3
                _ ->
                    TextAppend (TextLit "${") s1
        return s4

    p4 = do
        _ <- Text.Parser.Char.text "''"
        return (TextLit mempty)

    p5 parser = do
        s0 <- parser
        s1 <- p1
        let s4 = case s1 of
                TextLit s2 ->
                    TextLit (build s0 <> s2)
                TextAppend (TextLit s2) s3 ->
                    TextAppend (TextLit (build s0 <> s2)) s3
                _ -> TextAppend (TextLit (build s0)) s1
        return s4

    p6 = do
        _  <- Text.Parser.Char.text "${"
        Text.Parser.Token.whiteSpace
        s1 <- exprA embedded
        _  <- Text.Parser.Char.char '}'
        s3 <- p1
        return (TextAppend s1 s3)

stringChar :: Parser Char
stringChar =
        Text.Parser.Char.satisfy predicate
    <|> (do _ <- Text.Parser.Char.text "\\\\"; return '\\')
    <|> (do _ <- Text.Parser.Char.text "\\\""; return '"' )
    <|> (do _ <- Text.Parser.Char.text "\\n" ; return '\n')
    <|> (do _ <- Text.Parser.Char.text "\\r" ; return '\r')
    <|> (do _ <- Text.Parser.Char.text "\\t" ; return '\t')
  where
    predicate c = c /= '"' && c /= '\\' && c > '\026'

lambda :: Parser ()
lambda = symbol "\\" <|> symbol "λ"

pi :: Parser ()
pi = reserve "forall" <|> reserve "∀"

arrow :: Parser ()
arrow = symbol "->" <|> symbol "→"

combine :: Parser ()
combine = symbol "/\\" <|> symbol "∧"

prefer :: Parser ()
prefer = symbol "//" <|> symbol "⫽"

{-
label :: Parser Text
label = (normalIdentifier <|> escapedIdentifier) <?> "label"
  where
    normalIdentifier = Text.Parser.Token.ident identifierStyle

    escapedIdentifier = Text.Parser.Token.token (do
        _  <- Text.Parser.Char.char '`'
        c  <- Text.Parser.Token._styleStart  identifierStyle
        cs <- many (Text.Parser.Token._styleLetter identifierStyle)
        _  <- Text.Parser.Char.char '`'
        return (Data.Text.Lazy.pack (c:cs)) )
-}

-- | Parser for a top-level Dhall expression
expr :: Parser (Expr Src Path)
expr = exprA import_

-- | Parser for a top-level Dhall expression. The expression is parameterized
-- over any parseable type, allowing the language to be extended as needed.
exprA :: Show a => Parser a -> Parser (Expr Src a)
exprA embedded =
    (   noted
        (   choice
            [       exprA0
            ,       exprA1
            ,       exprA2
            ,       exprA3
            ,       exprA4
            ]
        )
    )   <|> exprA5
  where
    exprA0 = do
        lambda
        symbol "("
        a <- label
        symbol ":"
        b <- exprA embedded
        symbol ")"
        arrow
        c <- exprA embedded
        return (Lam a b c)

    exprA1 = do
        reserve "if"
        a <- exprA embedded
        reserve "then"
        b <- exprA embedded
        reserve "else"
        c <- exprA embedded
        return (BoolIf a b c)

    exprA2 = do
        pi
        symbol "("
        a <- label
        symbol ":"
        b <- exprA embedded
        symbol ")"
        arrow
        c <- exprA embedded
        return (Pi a b c)

    exprA3 = do
        reserve "let"
        a <- label
        b <- optional (do
            symbol ":"
            exprA embedded )
        symbol "="
        c <- exprA embedded
        reserve "in"
        d <- exprA embedded
        return (Let a b c d)

    exprA4 = do
        a <- try (exprC embedded <* arrow)
        b <- exprA embedded
        return (Pi "_" a b)

    exprA5 = exprB embedded

exprB :: Show a => Parser a -> Parser (Expr Src a)
exprB embedded =
    noted
    (   choice
        [       exprB0
        ,   try exprB1
        ,       exprB2
        ]
    )
  where
    exprB0 = do
        reserve "merge"
        a <- exprE embedded
        b <- exprE embedded
        c <- optional (do
            symbol ":"
            exprD embedded )
        return (Merge a b c)

    exprB1 = do
        symbol "["

        let emptyListOrOptional = do
                symbol "]"
                symbol ":"

                let emptyList = do
                        reserve "List"
                        a <- exprE embedded
                        return (ListLit (Just a) Data.Vector.empty)

                let emptyOptional = do
                        reserve "Optional"
                        a <- exprE embedded
                        return (OptionalLit a Data.Vector.empty)

                emptyList <|> emptyOptional

        let nonEmptyOptional = do
                a <- exprA embedded
                symbol "]"
                symbol ":"
                reserve "Optional"
                b <- exprE embedded
                return (OptionalLit b (Data.Vector.singleton a))

        emptyListOrOptional <|> nonEmptyOptional

    exprB2 = do
        a <- exprC embedded

        let exprB2A = do
                symbol ":"
                b <- exprA embedded
                return (Annot a b)

        let exprB2B = pure a

        exprB2A <|> exprB2B

exprC :: Show a => Parser a -> Parser (Expr Src a)
exprC embedded = exprC0
  where
    chain pA pOp op pB = noted (do
        a <- pA
        (do _ <- pOp <?> "operator"; b <- pB; return (op a b)) <|> pure a )

    exprC0 = chain  exprC1          (symbol "||") BoolOr       exprC0
    exprC1 = chain  exprC2          (symbol "+" ) NaturalPlus  exprC1
    exprC2 = chain  exprC3          (symbol "++") TextAppend   exprC2
    exprC3 = chain  exprC4          (symbol "#" ) ListAppend   exprC3
    exprC4 = chain  exprC5          (symbol "&&") BoolAnd      exprC4
    exprC5 = chain  exprC6           combine      Combine      exprC5
    exprC6 = chain  exprC7           prefer       Prefer       exprC6
    exprC7 = chain  exprC8          (symbol "*" ) NaturalTimes exprC7
    exprC8 = chain  exprC9          (symbol "==") BoolEQ       exprC8
    exprC9 = chain (exprD embedded) (symbol "!=") BoolNE       exprC9

-- We can't use left-recursion to define `exprD` otherwise the parser will
-- loop infinitely. However, I'd still like to use left-recursion in the
-- definition because left recursion greatly simplifies the use of `noted`.  The
-- work-around is to parse in two phases:
--
-- * First, parse to count how many arguments the function is applied to
-- * Second, restart the parse using left recursion bounded by the number of
--   arguments
exprD :: Show a => Parser a -> Parser (Expr Src a)
exprD embedded = do
    es <- some (noted (exprE embedded))
    let app nL@(Note (Src before _ bytesL) _) nR@(Note (Src _ after bytesR) _) =
            Note (Src before after (bytesL <> bytesR)) (App nL nR)
        app nL nR = App nL nR
    return (Data.List.foldl1 app es)

exprE :: Show a => Parser a -> Parser (Expr Src a)
exprE embedded = noted (do
    a <- exprF embedded

    let field = try (do
            symbol "."
            label )

    b <- many field

    return (Data.List.foldl Field a b) )

exprF :: Show a => Parser a -> Parser (Expr Src a)
exprF embedded =
    noted
    (   choice
        [   try exprParseDouble
        ,   try exprNaturalLit
        ,   try exprIntegerLit
        ,       exprStringLiteral
        ,       exprRecordTypeOrLiteral
        ,       exprUnionTypeOrLiteral
        ,       exprListLiteral
        ,       exprImport
        ,   (choice
                [   exprNaturalFold
                ,   exprNaturalBuild
                ,   exprNaturalIsZero
                ,   exprNaturalEven
                ,   exprNaturalOdd
                ,   exprNaturalToInteger
                ,   exprNaturalShow
                ,   exprIntegerShow
                ,   exprDoubleShow
                ,   exprListBuild
                ,   exprListFold
                ,   exprListLength
                ,   exprListHead
                ,   exprListLast
                ,   exprListIndexed
                ,   exprListReverse
                ,   exprOptionalFold
                ,   exprOptionalBuild
                ,   exprBool
                ,   exprOptional
                ,   exprNatural
                ,   exprInteger
                ,   exprDouble
                ,   exprText
                ,   exprList
                ,   exprBoolLitTrue
                ,   exprBoolLitFalse
                ,   exprConst
                ]
            ) <?> "built-in value"
        ,       exprVar
        ]
    )   <|> exprParens
  where
    exprVar = do
        a <- var
        return (Var a)

    exprConst = do
        a <- const
        return (Const a)

    exprNatural = do
        reserve "Natural"
        return Natural

    exprNaturalFold = do
        reserve "Natural/fold"
        return NaturalFold

    exprNaturalBuild = do
        reserve "Natural/build"
        return NaturalBuild

    exprNaturalIsZero = do
        reserve "Natural/isZero"
        return NaturalIsZero

    exprNaturalEven = do
        reserve "Natural/even"
        return NaturalEven

    exprNaturalOdd = do
        reserve "Natural/odd"
        return NaturalOdd

    exprNaturalToInteger = do
        reserve "Natural/toInteger"
        return NaturalToInteger

    exprNaturalShow = do
        reserve "Natural/show"
        return NaturalShow

    exprInteger = do
        reserve "Integer"
        return Integer

    exprIntegerShow = do
        reserve "Integer/show"
        return IntegerShow

    exprDouble = do
        reserve "Double"
        return Double

    exprDoubleShow = do
        reserve "Double/show"
        return DoubleShow

    exprText = do
        reserve "Text"
        return Text

    exprList = do
        reserve "List"
        return List

    exprListBuild = do
        reserve "List/build"
        return ListBuild

    exprListFold = do
        reserve "List/fold"
        return ListFold

    exprListLength = do
        reserve "List/length"
        return ListLength

    exprListHead = do
        reserve "List/head"
        return ListHead

    exprListLast = do
        reserve "List/last"
        return ListLast

    exprListIndexed = do
        reserve "List/indexed"
        return ListIndexed

    exprListReverse = do
        reserve "List/reverse"
        return ListReverse

    exprOptional = do
        reserve "Optional"
        return Optional

    exprOptionalFold = do
        reserve "Optional/fold"
        return OptionalFold

    exprOptionalBuild = do
        reserve "Optional/build"
        return OptionalBuild

    exprBool = do
        reserve "Bool"
        return Bool

    exprBoolLitTrue = do
        reserve "True"
        return (BoolLit True)

    exprBoolLitFalse = do
        reserve "False"
        return (BoolLit False)

    exprIntegerLit = do
        a <- Text.Parser.Token.integer
        return (IntegerLit a)

    exprNaturalLit = (do
        _ <- Text.Parser.Char.char '+'
        a <- Text.Parser.Token.natural
        return (NaturalLit (fromIntegral a)) ) <?> "natural"

    exprParseDouble = do
        sign <-  fmap (\_ -> negate) (Text.Parser.Char.char '-')
             <|> fmap (\_ -> id    ) (Text.Parser.Char.char '+')
             <|> pure id
        a <- Text.Parser.Token.double
        return (DoubleLit (sign a))

    exprStringLiteral = stringLiteral embedded

    exprRecordTypeOrLiteral = recordTypeOrLiteral embedded <?> "record type or literal"

    exprUnionTypeOrLiteral = unionTypeOrLiteral embedded <?> "union type or literal"

    exprListLiteral = listLit embedded <?> "list literal"

    exprImport = do
        a <- embedded <?> "import"
        return (Embed a)

    exprParens = do
        symbol "("
        a <- exprA embedded
        symbol ")"
        return a

const :: Parser Const
const = const0
    <|> const1
  where
    const0 = do
        reserve "Type"
        return Type

    const1 = do
        reserve "Kind"
        return Kind

var :: Parser Var
var = do
    a <- label
    m <- optional (do
        symbol "@"
        Text.Parser.Token.natural )
    let b = case m of
            Just r  -> r
            Nothing -> 0
    return (V a b)

elems :: Show a => Parser a -> Parser (Vector (Expr Src a))
elems embedded = do
    a <- sepBy (exprA embedded) (symbol ",")
    return (Data.Vector.fromList a)

recordTypeOrLiteral :: Show a => Parser a -> Parser (Expr Src a)
recordTypeOrLiteral embedded = do
    symbol "{"

    let emptyRecordLiteral = do
            symbol "="
            symbol "}"
            return (RecordLit (Data.Map.fromList []))

    let emptyRecordType = do
            symbol "}"
            return (Record (Data.Map.fromList []))

    let nonEmptyRecordTypeOrLiteral = do
            a <- label

            let nonEmptyRecordLiteral = do
                    symbol "="
                    b <- exprA embedded

                    let recordLiteralWithoutOtherFields = do
                            symbol "}"
                            return (RecordLit (Data.Map.singleton a b))

                    let recordLiteralWithOtherFields = do
                            symbol ","
                            c <- fieldValues embedded
                            d <- toMap ((a, b):c)
                            symbol "}"
                            return (RecordLit d)

                    recordLiteralWithoutOtherFields <|> recordLiteralWithOtherFields

            let nonEmptyRecordType = do
                    symbol ":"
                    b <- exprA embedded

                    let recordTypeWithoutOtherFields = do
                            symbol "}"
                            return (Record (Data.Map.singleton a b))

                    let recordTypeWithOtherFields = do
                            symbol ","
                            c <- fieldTypes embedded
                            d <- toMap ((a, b):c)
                            symbol "}"
                            return (Record d)

                    recordTypeWithoutOtherFields <|> recordTypeWithOtherFields

            nonEmptyRecordLiteral <|> nonEmptyRecordType

    emptyRecordLiteral <|> emptyRecordType <|> nonEmptyRecordTypeOrLiteral

fieldValues :: Show a => Parser a -> Parser [(Text, Expr Src a)]
fieldValues embedded = sepBy1 (fieldValue embedded) (symbol ",")

fieldValue :: Show a => Parser a -> Parser (Text, Expr Src a)
fieldValue embedded = do
    a <- label
    symbol "="
    b <- exprA embedded
    return (a, b)

fieldTypes :: Show a => Parser a -> Parser [(Text, Expr Src a)]
fieldTypes embedded = sepBy (fieldType embedded) (symbol ",")

fieldType :: Show a => Parser a -> Parser (Text, Expr Src a)
fieldType embedded = do
    a <- label
    symbol ":"
    b <- exprA embedded
    return (a, b)

unionTypeOrLiteral :: Show a => Parser a -> Parser (Expr Src a)
unionTypeOrLiteral embedded = do
    symbol "<"

    let emptyUnionType = do
            symbol ">"
            return (Union Data.Map.empty)

    let withLabel = do
            a <- label

            let withColon = do
                    symbol ":"
                    b <- exprA embedded

                    let withClose = do
                            symbol ">"
                            return (Union, [(a, b)])

                    let withBar = do
                            symbol "|"

                            let continue = do
                                    (c, d) <- withLabel
                                    return (c, (a, b):d)

                            withClose <|> continue

                    withBar <|> withClose

            let unionLiteral = do
                    symbol "="
                    b <- exprA embedded

                    let emptyUnionLiteral = do
                            symbol ">"
                            return (UnionLit a b, [])

                    let nonEmptyUnionLiteral = do
                            symbol "|"

                            let stop = do
                                    symbol ">"
                                    return (UnionLit a b, [])

                            let continue = do
                                    c <- Text.Parser.Combinators.sepEndBy (alternativeType embedded) (symbol "|")
                                    symbol ">"
                                    return (UnionLit a b, c)

                            stop <|> continue

                    emptyUnionLiteral <|> nonEmptyUnionLiteral

            withColon <|> unionLiteral

    let nonEmptyUnionTypeOrLiteral = do
            (a, b) <- withLabel
            c <- toMap b
            return (a c)

    emptyUnionType <|> nonEmptyUnionTypeOrLiteral

alternativeType :: Show a => Parser a -> Parser (Text, Expr Src a)
alternativeType embedded = do
    a <- label
    symbol ":"
    b <- exprA embedded
    return (a, b)

listLit :: Show a => Parser a -> Parser (Expr Src a)
listLit embedded = do
    symbol "["
    a <- elems embedded
    symbol "]"
    return (ListLit Nothing a)

import_ :: Parser Path
import_ = do
    pathType <- pathType_
    let rawText = do
            _ <- reserve "as"
            _ <- reserve "Text"
            return RawText
    pathMode <- rawText <|> pure Code
    return (Path {..})

pathType_ :: Parser PathType
pathType_ = file <|> url <|> env

pathChar :: Char -> Bool
pathChar c =
    not
    (   Data.Char.isSpace c
    ||  Data.CharSet.member c disallowedPathChars
    )

disallowedPathChars :: CharSet
disallowedPathChars = Data.CharSet.fromList "()[]{}<>"

url :: Parser PathType
url =   try url0
    <|> url1
  where
    url0 = do
        a <- Text.Parser.Char.string "https://"
        b <- many (Text.Parser.Char.satisfy pathChar)
        Text.Parser.Token.whiteSpace
        c <- optional (do
            _ <- Text.Parser.Char.string "using"
            Text.Parser.Token.whiteSpace
            pathType_ )
        return (URL (Data.Text.Lazy.pack (a <> b)) c)

    url1 = do
        a <- Text.Parser.Char.string "http://"
        b <- many (Text.Parser.Char.satisfy pathChar)
        Text.Parser.Token.whiteSpace
        c <- optional (do
            _ <- Text.Parser.Char.string "using"
            Text.Parser.Token.whiteSpace
            pathType_ )
        return (URL (Data.Text.Lazy.pack (a <> b)) c)

env :: Parser PathType
env = do
    _ <- Text.Parser.Char.string "env:"
    a <- many (Text.Parser.Char.satisfy pathChar)
    Text.Parser.Token.whiteSpace
    return (Env (Data.Text.Lazy.pack a))

-- | A parsing error
newtype ParseError = ParseError Doc deriving (Typeable)

instance Show ParseError where
    show (ParseError doc) =
      "\n\ESC[1;31mError\ESC[0m: Invalid input\n\n" <> show doc

instance Exception ParseError

-- | Parse an expression from `Text` containing a Dhall program
exprFromText :: Delta -> Text -> Either ParseError (Expr Src Path)
exprFromText delta text = fmap snd (exprAndHeaderFromText delta text)

{-| Like `exprFromText` but also returns the leading comments and whitespace
    (i.e. header) up to the last newline before the code begins

    In other words, if you have a Dhall file of the form:

> -- Comment 1
> {- Comment -} 2

    Then this will preserve @Comment 1@, but not @Comment 2@

    This is used by @dhall-format@ to preserve leading comments and whitespace
-}
exprAndHeaderFromText
    :: Delta
    -> Text
    -> Either ParseError (Text, Expr Src Path)
exprAndHeaderFromText delta text = case result of
    Failure errInfo    -> Left (ParseError (Text.Trifecta._errDoc errInfo))
    Success (bytes, r) -> case Data.Text.Encoding.decodeUtf8' bytes of
        Left  errInfo -> Left (ParseError (fromString (show errInfo)))
        Right txt     -> do
            let stripped = Data.Text.dropWhileEnd (/= '\n') txt
            let lazyText = Data.Text.Lazy.fromStrict stripped
            Right (lazyText, r)
  where
    string = Data.Text.Lazy.unpack text

    parser = unParser (do
        bytes <- Text.Trifecta.slicedWith (\_ x -> x) (Text.Parser.Token.whiteSpace)
        r <- expr
        Text.Parser.Combinators.eof
        return (bytes, r) )

    result = Text.Trifecta.parseString parser delta string<|MERGE_RESOLUTION|>--- conflicted
+++ resolved
@@ -19,7 +19,7 @@
     , Parser(..)
     ) where
 
-import Control.Applicative (Alternative(..), optional)
+import Control.Applicative (Alternative(..), liftA2, optional)
 import Control.Exception (Exception)
 import Control.Monad (MonadPlus)
 import Data.ByteString (ByteString)
@@ -28,11 +28,7 @@
 import Data.Map (Map)
 import Data.Monoid ((<>))
 import Data.Sequence (ViewL(..))
-<<<<<<< HEAD
 import Data.String (IsString(..))
-=======
-import Data.String (fromString)
->>>>>>> b21a3b8c
 import Data.Text.Buildable (Buildable(..))
 import Data.Text.Lazy (Text)
 import Data.Text.Lazy.Builder (Builder)
@@ -48,6 +44,7 @@
     (CharParsing, DeltaParsing, MarkParsing, Parsing, Result(..))
 import Text.Trifecta.Delta (Delta)
 
+import qualified Control.Monad
 import qualified Data.Char
 import qualified Data.CharSet
 import qualified Data.Map
@@ -55,10 +52,7 @@
 import qualified Data.List
 import qualified Data.Sequence
 import qualified Data.Text
-<<<<<<< HEAD
-=======
 import qualified Data.Text.Encoding
->>>>>>> b21a3b8c
 import qualified Data.Text.Lazy
 import qualified Data.Text.Lazy.Builder
 import qualified Data.Text.Lazy.Encoding
@@ -146,19 +140,22 @@
 char :: Char -> Parser Builder
 char c = fmap Data.Text.Lazy.Builder.singleton (Text.Parser.Char.char c)
 
+count :: Monoid a => Int -> Parser a -> Parser a
+count n parser = fmap mconcat (Control.Monad.replicateM n parser)
+
 range :: Monoid a => Int -> Int -> Parser a -> Parser a
 range minBound maxMatches parser = do
-    xs <- replicateM minBound parser
+    xs <- count minBound parser
     ys <- loop maxMatches
-    return (mconcat xs <> ys)
+    return (xs <> ys)
   where
     loop 0 = return mempty
     loop n =
             (do x <- parser; xs <- loop (n - 1); return (x <> xs))
         <|> return mempty
 
-count :: Monoid a => Int -> Parser a -> Parser a
-count n parser = fmap mconcat (replicateM 3 parser)
+option :: (Alternative f, Monoid a) => f a -> f a
+option p = p <|> pure mempty
 
 satisfy :: (Char -> Bool) -> Parser Builder
 satisfy predicate =
@@ -730,7 +727,7 @@
     return (mconcat cs)
 
 h16 :: Parser Builder
-h16 = range 1 3 (Text.Parser.Char.satisfy hexdig)
+h16 = range 1 3 (satisfy hexdig)
 
 decOctet :: Parser Builder
 decOctet =
@@ -766,21 +763,43 @@
 ipV6Address = do
         alternative0
     <|> alternative1
+    <|> alternative2
+    <|> alternative3
+    <|> alternative4
+    <|> alternative5
+    <|> alternative6
+    <|> alternative7
+    <|> alternative8
   where
     alternative0 = count 6 (h16 <> ":") <> ls32
 
     alternative1 = "::" <> count 5 (h16 <> ":") <> ls32
 
-    alternative2 = (h16 <|> "") <> "::" <> count 4 (h16 <> ":") <> ls32
+    alternative2 = option h16 <> "::" <> count 4 (h16 <> ":") <> ls32
 
     alternative3 =
-            ((range 0 1 (h16 <> ":") <> h16) <|> "")
+            option (range 0 1 (h16 <> ":") <> h16)
         <>  "::"
         <>  count 3 (h16 <> ":")
         <>  ls32
 
     alternative4 =
-        
+            option (range 0 2 (h16 <> ":") <> h16)
+        <>  "::"
+        <>  count 2 (h16 <> ":")
+        <>  ls32
+
+    alternative5 =
+        option (range 0 3 (h16 <> ":") <> h16) <> "::" <> h16 <> ":" <> ls32
+
+    alternative6 =
+        option (range 0 4 (h16 <> ":") <> h16) <> "::" <> ls32
+
+    alternative7 =
+        option (range 0 5 (h16 <> ":") <> h16) <> "::" <> h16
+
+    alternative8 =
+        option (range 0 6 (h16 <> ":") <> h16) <> "::"
 
 pchar :: Parser Builder
 pchar = (do c <- Text.Parser.Char.satisfy unreserved
@@ -802,6 +821,8 @@
     scheme
     Text.Parser.Char.text "://"
     authority
+
+authority = undefined
 
 --------
 
